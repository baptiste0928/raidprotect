//! Calculate the permissions for a member with information from the cache.
//!
//! This module allows to compute in-channel or guild permissions for a given
//! member using [`twilight_util::permission_calculator`].

use std::cmp::Ordering;

use twilight_model::{
    guild::Permissions,
    id::{
        marker::{GuildMarker, RoleMarker, UserMarker},
        Id,
    },
};
use twilight_util::permission_calculator::PermissionCalculator;

use crate::{
    model::{CachedGuild, CachedRole},
    redis::{RedisClient, RedisModel, RedisResult},
};

/// Calculate the permissions for a given guild.
pub struct GuildPermissions<'a> {
    redis: &'a RedisClient,
    guild: CachedGuild,
}

impl<'a> GuildPermissions<'a> {
    /// Initialize [`GuildPermissions`] with from a guild.
    pub(crate) async fn new(
        redis: &'a RedisClient,
        guild_id: Id<GuildMarker>,
    ) -> RedisResult<Option<GuildPermissions<'a>>> {
        if let Some(guild) = redis.get::<CachedGuild>(&guild_id).await? {
            return Ok(Some(Self { redis, guild }));
        }

        Ok(None)
    }

    /// Compute permissions for a given guild member.
    pub async fn member(
        self,
        member_id: Id<UserMarker>,
        member_roles: &[Id<RoleMarker>],
    ) -> RedisResult<Option<CachePermissions>> {
        CachePermissions::new(self, member_id, member_roles).await
    }

    /// Compute permissions for the current bot member.
    pub async fn current_member(self) -> RedisResult<Option<CachePermissions>> {
        CachePermissions::current_member(self).await
    }
}

/// Calculate the permissions of a member with information from the cache.
pub struct CachePermissions {
    guild_id: Id<GuildMarker>,
    member_id: Id<UserMarker>,
    member_roles: MemberRoles,
    is_owner: bool,
}

impl CachePermissions {
    /// Initialize [`CachePermissions`] from a redis client.
    ///
    /// If the guild is not found in the cache, [`None`] is returned.
    pub(crate) async fn new(
        guild_permissions: GuildPermissions<'_>,
        member_id: Id<UserMarker>,
        member_roles: &[Id<RoleMarker>],
    ) -> RedisResult<Option<Self>> {
<<<<<<< HEAD
        if let Some(guild) = dbg!(redis.get::<CachedGuild>(&guild_id).await?) {
            let is_owner = user_id == guild.owner_id;

            if let Some(member_roles) =
                MemberRoles::query(redis, guild_id, member_roles.iter()).await?
            {
                return Ok(Some(Self {
                    guild_id,
                    user_id,
                    member_roles,
                    is_owner,
                }));
            }
=======
        let guild_id = guild_permissions.guild.id;
        let is_owner = member_id == guild_permissions.guild.owner_id;

        if let Some(member_roles) =
            MemberRoles::query(guild_permissions.redis, guild_id, member_roles.iter()).await?
        {
            return Ok(Some(Self {
                guild_id,
                member_id,
                member_roles,
                is_owner,
            }));
>>>>>>> faf0b6bd
        }

        Ok(None)
    }

    /// Initialize [`CachePermissions`] for the bot current member.
    pub(crate) async fn current_member(
        guild_permissions: GuildPermissions<'_>,
    ) -> RedisResult<Option<Self>> {
        if let Some(current_member) = guild_permissions.guild.current_member {
            let guild_id = guild_permissions.guild.id;
            let is_owner = current_member.id == guild_permissions.guild.owner_id;

            if let Some(member_roles) = MemberRoles::query(
                guild_permissions.redis,
                guild_id,
                current_member.roles.iter(),
            )
            .await?
            {
                return Ok(Some(Self {
                    guild_id,
                    member_id: current_member.id,
                    member_roles,
                    is_owner,
                }));
            }
        }

        Ok(None)
    }

    /// Checks if a user is the owner of a guild.
    pub fn is_owner(&self) -> bool {
        self.is_owner
    }

    /// Returns the highest role of a user.
    pub fn highest_role(&self) -> RoleOrdering {
        if self.member_roles.roles.is_empty() {
            RoleOrdering::from_cached(&self.member_roles.everyone)
        } else {
            let mut roles: Vec<_> = self
                .member_roles
                .roles
                .iter()
                .map(RoleOrdering::from_cached)
                .collect();
            roles.sort();

            *roles.last().unwrap() // SAFETY: roles is not empty
        }
    }

    /// Calculate the permissions of the user in the guild.
    pub fn guild(&self) -> Permissions {
        // Owners have all permissions
        if self.is_owner {
            return Permissions::all();
        }

        let everyone_role = self.member_roles.everyone.permissions;
        let member_roles = self
            .member_roles
            .roles
            .iter()
            .map(|role| (role.id, role.permissions))
            .collect::<Vec<_>>();

        let calculator = PermissionCalculator::new(
            self.guild_id,
            self.member_id,
            everyone_role,
            member_roles.as_slice(),
        );

        calculator.root()
    }
}

/// List of resolved roles of a member.
struct MemberRoles {
    /// Everyone role
    pub everyone: CachedRole,
    /// List of roles of the user
    pub roles: Vec<CachedRole>,
}

impl MemberRoles {
    /// Query roles of a member in the cache.
    async fn query(
        redis: &RedisClient,
        guild_id: Id<GuildMarker>,
        member_roles: impl Iterator<Item = &Id<RoleMarker>>,
    ) -> RedisResult<Option<MemberRoles>> {
        let everyone_id = guild_id.cast();

        // Get user roles
        let mut pipe = redis::pipe();
        for role in member_roles.copied().chain([everyone_id]) {
            pipe.get(CachedRole::key_from(&role));
        }

        let mut conn = redis.conn().await?;
        let result: Vec<_> = pipe.query_async(&mut *conn).await?;

        // Filter everyone role and other roles
        let mut everyone_role = None;
        let mut roles = Vec::new();

        for value in result {
            let role = CachedRole::deserialize_model(value)?;

            if role.id == everyone_id {
                everyone_role = Some(role);
            } else {
                roles.push(role)
            }
        }

        if let Some(everyone) = everyone_role {
            Ok(Some(MemberRoles { everyone, roles }))
        } else {
            Ok(None)
        }
    }
}

/// Compares the position of two roles.
///
/// This type is used to compare positions of two different roles, using the
/// [`Ord`] trait.
///
/// According to [twilight-model documentation]:
///
/// > Roles are primarily ordered by their position in descending order.
/// > For example, a role with a position of 17 is considered a higher role than
/// > one with a position of 12.
/// >
/// > Discord does not guarantee that role positions are positive, unique, or
/// > contiguous. When two or more roles have the same position then the order
/// > is based on the roles’ IDs in ascending order. For example, given two roles
/// > with positions of 10 then a role with an ID of 1 would be considered a
/// > higher role than one with an ID of 20.
///
/// [twilight-model documentation]: https://docs.rs/twilight-model/0.10.2/twilight_model/guild/struct.Role.html#impl-Ord
#[derive(Debug, Clone, Copy, PartialEq, Eq)]
pub struct RoleOrdering {
    id: Id<RoleMarker>,
    position: i64,
}

impl RoleOrdering {
    /// Initialize a new [`RoleOrdering`] from a [`CachedRole`].
    pub(crate) fn from_cached(role: &CachedRole) -> Self {
        Self {
            id: role.id,
            position: role.position,
        }
    }
}

impl Ord for RoleOrdering {
    fn cmp(&self, other: &Self) -> Ordering {
        self.position
            .cmp(&other.position)
            .then(self.id.get().cmp(&other.id.get()))
    }
}

impl PartialOrd for RoleOrdering {
    fn partial_cmp(&self, other: &Self) -> Option<Ordering> {
        Some(self.cmp(other))
    }
}

#[cfg(test)]
mod tests {
    use super::*;

    #[test]
    fn cmp_roles() {
        let role_a = RoleOrdering {
            id: Id::new(123),
            position: 12,
        };

        let role_b = RoleOrdering {
            id: Id::new(456),
            position: 13,
        };

        assert_eq!(Ordering::Less, role_a.cmp(&role_b));
        assert_eq!(Ordering::Greater, role_b.cmp(&role_a));
        assert_eq!(Ordering::Equal, role_a.cmp(&role_a));
        assert_eq!(Ordering::Equal, role_b.cmp(&role_b));
    }

    #[test]
    fn cmp_roles_same_position() {
        let role_a = RoleOrdering {
            id: Id::new(123),
            position: 12,
        };

        let role_b = RoleOrdering {
            id: Id::new(456),
            position: 12,
        };

        assert_eq!(Ordering::Less, role_a.cmp(&role_b));
        assert_eq!(Ordering::Greater, role_b.cmp(&role_a));
        assert_eq!(Ordering::Equal, role_a.cmp(&role_a));
        assert_eq!(Ordering::Equal, role_b.cmp(&role_b));
    }
}<|MERGE_RESOLUTION|>--- conflicted
+++ resolved
@@ -5,6 +5,8 @@
 
 use std::cmp::Ordering;
 
+use redis::RedisError;
+use thiserror::Error;
 use twilight_model::{
     guild::Permissions,
     id::{
@@ -16,7 +18,7 @@
 
 use crate::{
     model::{CachedGuild, CachedRole},
-    redis::{RedisClient, RedisModel, RedisResult},
+    redis::{RedisClient, RedisClientError, RedisModel},
 };
 
 /// Calculate the permissions for a given guild.
@@ -30,25 +32,25 @@
     pub(crate) async fn new(
         redis: &'a RedisClient,
         guild_id: Id<GuildMarker>,
-    ) -> RedisResult<Option<GuildPermissions<'a>>> {
+    ) -> Result<GuildPermissions<'a>, PermissionError> {
         if let Some(guild) = redis.get::<CachedGuild>(&guild_id).await? {
-            return Ok(Some(Self { redis, guild }));
-        }
-
-        Ok(None)
+            Ok(Self { redis, guild })
+        } else {
+            Err(PermissionError::MissingGuild)
+        }
     }
 
     /// Compute permissions for a given guild member.
     pub async fn member(
-        self,
+        &self,
         member_id: Id<UserMarker>,
         member_roles: &[Id<RoleMarker>],
-    ) -> RedisResult<Option<CachePermissions>> {
+    ) -> Result<CachePermissions, PermissionError> {
         CachePermissions::new(self, member_id, member_roles).await
     }
 
     /// Compute permissions for the current bot member.
-    pub async fn current_member(self) -> RedisResult<Option<CachePermissions>> {
+    pub async fn current_member(&self) -> Result<CachePermissions, PermissionError> {
         CachePermissions::current_member(self).await
     }
 }
@@ -66,68 +68,46 @@
     ///
     /// If the guild is not found in the cache, [`None`] is returned.
     pub(crate) async fn new(
-        guild_permissions: GuildPermissions<'_>,
+        guild_permissions: &GuildPermissions<'_>,
         member_id: Id<UserMarker>,
         member_roles: &[Id<RoleMarker>],
-    ) -> RedisResult<Option<Self>> {
-<<<<<<< HEAD
-        if let Some(guild) = dbg!(redis.get::<CachedGuild>(&guild_id).await?) {
-            let is_owner = user_id == guild.owner_id;
-
-            if let Some(member_roles) =
-                MemberRoles::query(redis, guild_id, member_roles.iter()).await?
-            {
-                return Ok(Some(Self {
-                    guild_id,
-                    user_id,
-                    member_roles,
-                    is_owner,
-                }));
-            }
-=======
+    ) -> Result<Self, PermissionError> {
         let guild_id = guild_permissions.guild.id;
         let is_owner = member_id == guild_permissions.guild.owner_id;
 
-        if let Some(member_roles) =
-            MemberRoles::query(guild_permissions.redis, guild_id, member_roles.iter()).await?
-        {
-            return Ok(Some(Self {
-                guild_id,
-                member_id,
-                member_roles,
-                is_owner,
-            }));
->>>>>>> faf0b6bd
-        }
-
-        Ok(None)
+        let member_roles =
+            MemberRoles::query(guild_permissions.redis, guild_id, member_roles.iter()).await?;
+
+        Ok(Self {
+            guild_id,
+            member_id,
+            member_roles,
+            is_owner,
+        })
     }
 
     /// Initialize [`CachePermissions`] for the bot current member.
     pub(crate) async fn current_member(
-        guild_permissions: GuildPermissions<'_>,
-    ) -> RedisResult<Option<Self>> {
-        if let Some(current_member) = guild_permissions.guild.current_member {
-            let guild_id = guild_permissions.guild.id;
-            let is_owner = current_member.id == guild_permissions.guild.owner_id;
-
-            if let Some(member_roles) = MemberRoles::query(
-                guild_permissions.redis,
-                guild_id,
-                current_member.roles.iter(),
-            )
-            .await?
-            {
-                return Ok(Some(Self {
-                    guild_id,
-                    member_id: current_member.id,
-                    member_roles,
-                    is_owner,
-                }));
-            }
-        }
-
-        Ok(None)
+        guild_permissions: &GuildPermissions<'_>,
+    ) -> Result<Self, PermissionError> {
+        let member = guild_permissions
+            .guild
+            .current_member
+            .as_ref()
+            .ok_or(PermissionError::MissingCurrentMember)?;
+
+        let guild_id = guild_permissions.guild.id;
+        let is_owner = member.id == guild_permissions.guild.owner_id;
+
+        let member_roles =
+            MemberRoles::query(guild_permissions.redis, guild_id, member.roles.iter()).await?;
+
+        Ok(Self {
+            guild_id,
+            member_id: member.id,
+            member_roles,
+            is_owner,
+        })
     }
 
     /// Checks if a user is the owner of a guild.
@@ -192,7 +172,7 @@
         redis: &RedisClient,
         guild_id: Id<GuildMarker>,
         member_roles: impl Iterator<Item = &Id<RoleMarker>>,
-    ) -> RedisResult<Option<MemberRoles>> {
+    ) -> Result<MemberRoles, PermissionError> {
         let everyone_id = guild_id.cast();
 
         // Get user roles
@@ -219,10 +199,29 @@
         }
 
         if let Some(everyone) = everyone_role {
-            Ok(Some(MemberRoles { everyone, roles }))
+            Ok(MemberRoles { everyone, roles })
         } else {
-            Ok(None)
-        }
+            Err(PermissionError::MissingEveryone)
+        }
+    }
+}
+
+/// Error occurred while computing permissions.
+#[derive(Debug, Error)]
+pub enum PermissionError {
+    #[error(transparent)]
+    Redis(#[from] RedisClientError),
+    #[error("guild not found in cache")]
+    MissingGuild,
+    #[error("everyone role not found in cache")]
+    MissingEveryone,
+    #[error("current member not found in cache")]
+    MissingCurrentMember,
+}
+
+impl From<RedisError> for PermissionError {
+    fn from(error: RedisError) -> Self {
+        Self::Redis(RedisClientError::from(error))
     }
 }
 
